import pandas as pd


from .util import *
<<<<<<< HEAD
from .dataset import *
=======
from great_expectations import dataset
>>>>>>> 54a3be90

from pkg_resources import get_distribution
try:
    __version__ = get_distribution('great_expectations').version
except:
    pass

def list_sources():
    raise NotImplementedError

def connect_to_datasource():
    raise NotImplementedError

def connect_to_dataset():
    raise NotImplementedError

def read_csv(
    filename,
    dataset_class=dataset.pandas_dataset.PandasDataSet,
    expectations_config=None,
    *args, **kwargs
):
    df = pd.read_csv(filename, *args, **kwargs)
    df.__class__ = dataset_class
    df.initialize_expectations(expectations_config)

    return df

def df(df, dataset_config=None, *args, **kwargs):
    df.__class__ = dataset.pandas_dataset.PandasDataSet
    df.initialize_expectations(dataset_config)

    return df

def expect(data_source_str, expectation):
    raise NotImplementedError<|MERGE_RESOLUTION|>--- conflicted
+++ resolved
@@ -2,11 +2,7 @@
 
 
 from .util import *
-<<<<<<< HEAD
-from .dataset import *
-=======
 from great_expectations import dataset
->>>>>>> 54a3be90
 
 from pkg_resources import get_distribution
 try:
