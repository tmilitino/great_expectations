--- conflicted
+++ resolved
@@ -1,63 +1,13 @@
 import logging
 
-from six import PY3, string_types
-
-from marshmallow import Schema, fields, ValidationError, pre_load, post_load, pre_dump, post_dump
+from six import PY3
+
+from marshmallow import Schema, fields, post_load
 
 from great_expectations.core import DataContextKey, DataAssetIdentifier, DataAssetIdentifierSchema
 from great_expectations.exceptions import InvalidDataContextKeyError
 
 logger = logging.getLogger(__name__)
-
-<<<<<<< HEAD
-
-#
-# # TODO: Rename to DataAssetKey, for consistency
-# class DataAssetIdentifier(OrderedDataContextKey):
-#
-#     def __init__(self, *args, **kwargs):
-#         delimiter = kwargs.pop('delimiter', '/')
-#         super(DataAssetIdentifier, self).__init__(*args, **kwargs)
-#         self.__delimiter = delimiter
-#
-#     _key_order = [
-#         "datasource",
-#         "generator",
-#         "generator_asset"
-#     ]
-#     _key_types = {
-#         "datasource": string_types,
-#         "generator": string_types,
-#         "generator_asset": string_types
-#     }
-#     # NOTE: This pattern is kinda awkward. It would be nice to ONLY specify _key_order
-#     _required_keys = set(_key_order)
-#     _allowed_keys = set(_key_order) | {"_DataAssetIdentifier__delimiter"}
-#
-#     def __str__(self):
-#         return self.__delimiter.join(
-#             (self.datasource,
-#              self.generator,
-#              self.generator_asset)
-#         )
-#
-#     def __repr__(self):
-#         return str(self)
-
-
-# # TODO: Rename to ExpectationSuiteKey, for consistency
-# class ExpectationSuiteIdentifier(OrderedDataContextKey):
-#     _key_order = [
-#         "data_asset_name",
-#         "expectation_suite_name",
-#     ]
-#     _key_types = {
-#         "data_asset_name" : DataAssetIdentifier,
-#         "expectation_suite_name" : string_types,
-#     }
-#     # NOTE: This pattern is kinda awkward. It would be nice to ONLY specify _key_order
-#     _required_keys = set(_key_order)
-#     _allowed_keys = set(_key_order)
 
 
 class ExpectationSuiteIdentifier(DataContextKey):
@@ -148,44 +98,6 @@
         return cls(
             expectation_suite_identifier=ExpectationSuiteIdentifier.from_tuple(tuple_[:-1]),
             run_id=tuple_[-1]
-=======
-from six import string_types
-
-from great_expectations.data_context.types.base_resource_identifiers import (
-    DataContextKey,
-    OrderedDataContextKey,
-)
-
-
-
-# TODO: Rename to DataAssetKey, for consistency
-class DataAssetIdentifier(OrderedDataContextKey):
-
-    def __init__(self, *args, **kwargs):
-        delimiter = kwargs.pop('delimiter', '/')
-        super(DataAssetIdentifier, self).__init__(*args, **kwargs)
-        self.__delimiter = delimiter
-
-    _key_order = [
-        "datasource",
-        "generator",
-        "generator_asset"
-    ]
-    _key_types = {
-        "datasource": string_types,
-        "generator": string_types,
-        "generator_asset": string_types
-    }
-    # NOTE: This pattern is kinda awkward. It would be nice to ONLY specify _key_order
-    _required_keys = set(_key_order)
-    _allowed_keys = set(_key_order) | {"_DataAssetIdentifier__delimiter"}
-
-    def __str__(self):
-        return self.__delimiter.join(
-            (self.datasource,
-             self.generator,
-             self.generator_asset)
->>>>>>> 8155b1f2
         )
 
 
