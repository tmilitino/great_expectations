--- conflicted
+++ resolved
@@ -238,16 +238,11 @@
 class DefaultJinjaPageView(DefaultJinjaView):
     _template = "page.j2"
 
-<<<<<<< HEAD
     @classmethod
     def _validate_document(cls, document):
         assert isinstance(document, RenderedDocumentContent)
 
 class DefaultJinjaIndexPageView(DefaultJinjaPageView):
-=======
-
-class DefaultJinjaIndexPageView(DefaultJinjaView):
->>>>>>> a5a93f30
     _template = "index_page.j2"
 
 
