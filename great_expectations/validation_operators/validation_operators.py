import datetime
import logging
logger = logging.getLogger(__name__)

from six import string_types

from great_expectations.data_context.util import (
    instantiate_class_from_config,
)
from ..data_context.types import (
    DataAssetIdentifier,
    ValidationResultIdentifier,
    ExpectationSuiteIdentifier,
)
from great_expectations.data_asset import (
    DataAsset,
)
from .util import send_slack_notification

# NOTE: Abe 2019/08/24 : This is first implementation of all these classes. Consider them UNSTABLE for now. 

class ValidationOperator(object):
    """
    The base class of all validation operators.

    It defines the signature of the public run method - this is the only
    contract re operators' API. Everything else is up to the implementors
    of validation operator classes that will be the descendants of this base class.
    """

    def run(self, assets_to_validate, run_id):
        raise NotImplementedError


class ActionListValidationOperator(ValidationOperator):
    """
    ActionListValidationOperator is a validation operator
    that validates each batch in the list that is passed to its run
    method and then invokes a list of configured actions on every
    validation result.

    A user can configure the list of actions to invoke.

    Each action in the list must be an instance of NamespacedValidationAction
    class (or its descendants).

    Below is an example of this operator's configuration:


    action_list_operator:
        class_name: ActionListValidationOperator
        action_list:
          - name: store_validation_result
            action:
              class_name: StoreAction
              target_store_name: validations_store
          - name: store_evaluation_params
            action:
              class_name: ExtractAndStoreEvaluationParamsAction
              target_store_name: evaluation_parameter_store
          - name: send_slack_notification_on_validation_result
            action:
              class_name: SlackNotificationAction
              # put the actual webhook URL in the uncommitted/config_variables.yml file
              slack_webhook: ${validation_notification_slack_webhook}
             notify_on: all # possible values: "all", "failure", "success"
              renderer:
                module_name: great_expectations.render.renderer.slack_renderer
                class_name: SlackRenderer
    """

    def __init__(self, data_context, action_list):
        self.data_context = data_context

        self.action_list = action_list
        self.actions = {}
        for action_config in action_list:
            assert isinstance(action_config, dict)
            #NOTE: Eugene: 2019-09-23: need a better way to validate an action config:
            if not set(action_config.keys()) == {"name", "action"}:
                raise KeyError('Action config keys must be ("name", "action"). Instead got {}'.format(action_config.keys()))

            new_action = instantiate_class_from_config(
                config=action_config["action"],
                runtime_config={
                    "data_context": self.data_context,
                },
                config_defaults={
                    "module_name": "great_expectations.validation_operators"
                }
            )
            self.actions[action_config["name"]] = new_action

    def _build_batch_from_item(self, item):
        """Internal helper method to take an asset to validate, which can be either:
          (1) a DataAsset; or
          (2) a tuple of data_asset_name, expectation_suite_name, and batch_kwargs (suitable for passing to get_batch)

        Args:
            item: The item to convert to a batch (see above)

        Returns:
            A batch of data

        """
        if not isinstance(item, DataAsset):
            batch = self.data_context.get_batch(
                data_asset_name=item[0],
                expectation_suite_name=item[1],
                batch_kwargs=item[2]
            )
        else:
            batch = item

        return batch

<<<<<<< HEAD
    def run(self, assets_to_validate, run_identifier):
        result_object = {
            "success": None,
            "details": {}
        }
=======
    def run(self, assets_to_validate, run_id):
        result_object = {}
>>>>>>> 97fa609b

        for item in assets_to_validate:
            batch = self._build_batch_from_item(item)
            expectation_suite_identifier = ExpectationSuiteIdentifier(
                data_asset_name=DataAssetIdentifier(
                    *self.data_context._normalize_data_asset_name(batch._expectation_suite["data_asset_name"])
                ),
                expectation_suite_name=batch._expectation_suite.expectation_suite_name
            )
            validation_result_id = ValidationResultIdentifier(
                expectation_suite_identifier=expectation_suite_identifier,
                run_id=run_id,
            )
<<<<<<< HEAD
            result_object["details"][expectation_suite_identifier] = {}
            batch_validation_result = batch.validate(run_id=run_identifier)
            result_object["details"][expectation_suite_identifier]["validation_result"] = batch_validation_result
            batch_actions_results = self._run_actions(batch, expectation_suite_identifier, batch._expectation_suite, batch_validation_result, run_identifier)
            result_object["details"][expectation_suite_identifier]["actions_results"] = batch_actions_results

        result_object["success"] = all([val["validation_result"]["success"] for val in result_object["details"].values()])
=======
            result_object[validation_result_id] = {}
            batch_validation_result = batch.validate(run_id=run_id)
            result_object[validation_result_id]["validation_result"] = batch_validation_result
            batch_actions_results = self._run_actions(
                batch,
                expectation_suite_identifier,
                batch._expectation_suite,
                batch_validation_result,
                run_id
            )
            result_object[validation_result_id]["actions_results"] = batch_actions_results
>>>>>>> 97fa609b

        return result_object

    def _run_actions(self, batch, expectation_suite_identifier, expectation_suite, batch_validation_result, run_id):
        """
        Runs all actions configured for this operator on the result of validating one
        batch against one expectation suite.

        If an action fails with an exception, the method does not continue.

        :param batch:
        :param expectation_suite:
        :param batch_validation_result:
        :param run_id:
        :return: a dictionary: {action name -> result returned by the action}
        """
        batch_actions_results = {}
        for action in self.action_list:
            # NOTE: Eugene: 2019-09-23: log the info about the batch and the expectation suite
            logger.debug("Processing validation action with name {}".format(action["name"]))

            validation_result_id = ValidationResultIdentifier(
                expectation_suite_identifier=expectation_suite_identifier,
                run_id=run_id,
            )
            try:
                action_result = self.actions[action["name"]].run(
                                                validation_result_suite_identifier=validation_result_id,
                                                validation_result_suite=batch_validation_result,
                                                data_asset=batch
                )

                batch_actions_results[action["name"]] = {} if action_result is None else action_result
            except Exception as e:
                logger.exception("Error running action with name {}".format(action["name"]))
                raise e

        return batch_actions_results



        result_object = {}

        for item in assets_to_validate:
            batch = self._build_batch_from_item(item)
            expectation_suite_identifier = ExpectationSuiteIdentifier(
                data_asset_name=batch.data_asset_identifier,
                expectation_suite_name=batch._expectation_suite.expectation_suite_name
            )
            validation_result_id = ValidationResultIdentifier(
                expectation_suite_identifier=expectation_suite_identifier,
                run_id=run_id,
            )
            result_object[validation_result_id] = {}
            batch_validation_result = batch.validate()
            result_object[validation_result_id]["validation_result"] = batch_validation_result
            batch_actions_results = self._run_actions(batch, batch._expectation_suite, batch_validation_result, run_id)
            result_object[validation_result_id]["actions_results"] = batch_actions_results

        # NOTE: Eugene: 2019-09-24: Need to define this result object. Discussion required!
        return result_object



class WarningAndFailureExpectationSuitesValidationOperator(ActionListValidationOperator):
    """
    WarningAndFailureExpectationSuitesValidationOperator is a validation operator
    that accepts a list batches of data assets (or the information necessary to fetch these batches).
    The operator retrieves 2 expectation suites for each data asset/batch - one containing
    the critical expectations ("failure") and the other containing non-critical expectations
    ("warning"). By default, the operator assumes that the first is called "failure" and the
    second is called "warning", but "expectation_suite_name_prefix" attribute can be specified
    in the operator's configuration to make sure it searched for "{expectation_suite_name_prefix}failure"
    and {expectation_suite_name_prefix}warning" expectation suites for each data asset.

    The operator validates each batch against its "failure" and "warning" expectation suites and
    invokes a list of actions on every validation result.

    The list of these actions is specified in the operator's configuration

    Each action in the list must be an instance of NamespacedValidationAction
    class (or its descendants).

    The operator sends a Slack notification (if "slack_webhook" is present in its
    config). The "notify_on" config property controls whether the notification
    should be sent only in the case of failure ("failure"), only in the case
    of success ("success"), or always ("all").

    Below is an example of this operator's configuration:
    run_warning_and_failure_expectation_suites:
        class_name: WarningAndFailureExpectationSuitesValidationOperator
        # put the actual webhook URL in the uncommitted/config_variables.yml file
        slack_webhook: ${validation_notification_slack_webhook}
        action_list:
          - name: store_validation_result
            action:
              class_name: StoreAction
              target_store_name: validations_store
          - name: store_evaluation_params
            action:
              class_name: ExtractAndStoreEvaluationParamsAction
              target_store_name: evaluation_parameter_store


    The operator returns an object that looks like the example below.

    The value of "success" is True if no critical expectation suites ("failure")
    failed to validate (non-critial ("warning") expectation suites
    are allowed to fail without affecting the success status of the run.

    {
        "data_asset_identifiers": list of data asset identifiers
        "success": True/False,
        "failure": {
            expectation suite identifier: {
                "validation_result": validation result,
                "action_results": {action name: action result object}
            }
        }
        "warning": {
            expectation suite identifier: {
                "validation_result": validation result,
                "action_results": {action name: action result object}
            }
        }
    }

    """


    def __init__(self,
        data_context,
        action_list,
        expectation_suite_name_prefix="",
        expectation_suite_name_suffixes=["failure", "warning"],
        stop_on_first_error=False,
        slack_webhook=None,
        notify_on="all"
    ):
        super(WarningAndFailureExpectationSuitesValidationOperator, self).__init__(
            data_context,
            action_list,
        )

        self.stop_on_first_error = stop_on_first_error
        self.expectation_suite_name_prefix = expectation_suite_name_prefix

        assert len(expectation_suite_name_suffixes) == 2
        for suffix in expectation_suite_name_suffixes:
            assert isinstance(suffix, string_types)
        self.expectation_suite_name_suffixes = expectation_suite_name_suffixes
        
        self.slack_webhook = slack_webhook
        self.notify_on = notify_on

    def _build_slack_query(self, run_return_obj):
        timestamp = datetime.datetime.strftime(datetime.datetime.now(), "%x %X")
        success = run_return_obj.get("success")
        status_text = "Success :tada:" if success else "Failed :x:"
        run_id = run_return_obj.get("run_id")
        data_asset_identifiers = run_return_obj.get("data_asset_identifiers")
        failed_data_assets = []
        
        if run_return_obj.get("failure"):
            failed_data_assets = [
                validation_result_identifier["expectation_suite_identifier"]["data_asset_name"] for validation_result_identifier, value in run_return_obj.get("failure").items() \
                if not value["validation_result"]["success"]
            ]
    
        title_block = {
            "type": "section",
            "text": {
                "type": "mrkdwn",
                "text": "*FailureVsWarning Validation Operator Completed.*",
            },
        }
        divider_block = {
            "type": "divider"
        }

        query = {"blocks": [divider_block, title_block, divider_block]}

        status_element = {
            "type": "section",
            "text": {
                "type": "mrkdwn",
                "text": "*Status*: {}".format(status_text)},
        }
        query["blocks"].append(status_element)
        
        data_asset_identifiers_element = {
            "type": "section",
            "text": {
                "type": "mrkdwn",
                "text": "*Data Asset List:* {}".format(data_asset_identifiers)
            }
        }
        query["blocks"].append(data_asset_identifiers_element)
    
        if not success:
            failed_data_assets_element = {
                "type": "section",
                "text": {
                    "type": "mrkdwn",
                    "text": "*Failed Data Assets:* {}".format(failed_data_assets)
                }
            }
            query["blocks"].append(failed_data_assets_element)
    
        run_id_element = {
            "type": "section",
            "text":
                {
                    "type": "mrkdwn",
                    "text": "*Run ID:* {}".format(run_id),
                }
            ,
        }
        query["blocks"].append(run_id_element)
        
        timestamp_element = {
            "type": "section",
            "text":
                {
                    "type": "mrkdwn",
                    "text": "*Timestamp:* {}".format(timestamp),
                }
            ,
        }
        query["blocks"].append(timestamp_element)
        query["blocks"].append(divider_block)

        documentation_url = "https://docs.greatexpectations.io/en/latest/guides/failure_vs_warning_validation_operator.html"
        footer_section = {
            "type": "context",
            "elements": [
                {
                    "type": "mrkdwn",
                    "text": "Learn about FailureVsWarning Validation Operators at {}".format(documentation_url),
                }
            ],
        }
        query["blocks"].append(footer_section)
        
        return query

    def run(self, assets_to_validate, run_id):
        # NOTE : Abe 2019/09/12: We should consider typing this object, since it's passed between classes.
        # Maybe use a Store, since it's a key-value thing...?
        # For now, I'm NOT typing it until we gain more practical experience with operators and actions.
        return_obj = {
            "data_asset_identifiers": [],
            "success": None,
            "failure": {},
            "warning": {},
            "run_id": run_id
        }

        for item in assets_to_validate:
            batch = self._build_batch_from_item(item)

            # TODO : We should be using typed batch
            data_asset_identifier = DataAssetIdentifier(
                *self.data_context._normalize_data_asset_name(
                    batch._expectation_suite["data_asset_name"]
                )
            )
            run_id = run_id

            assert not data_asset_identifier is None
            assert not run_id is None

            return_obj["data_asset_identifiers"].append(data_asset_identifier)

            # NOTE : Abe 2019/09/12 : Perhaps this could be generalized to a loop.
            # I'm NOT doing that, because lots of user research suggests that these 3 specific behaviors
            # (failure, warning, quarantine) will cover most of the common use cases for
            # post-validation data treatment.

            failure_expectation_suite_identifier = ExpectationSuiteIdentifier(
                data_asset_name=data_asset_identifier,
                expectation_suite_name=self.expectation_suite_name_prefix + self.expectation_suite_name_suffixes[0]
            )

            failure_validation_result_id = ValidationResultIdentifier(
                expectation_suite_identifier=failure_expectation_suite_identifier,
                run_id=run_id,
            )

            failure_expectation_suite = None
            try:
                failure_expectation_suite = self.data_context.stores[self.data_context.expectations_store_name].get(
                    failure_expectation_suite_identifier
                )

            # NOTE : Abe 2019/09/17 : I'm concerned that this may be too permissive, since
            # it will catch any error in the Store, not just KeyErrors. In the longer term, a better
            # solution will be to have the Stores catch other known errors and raise KeyErrors,
            # so that methods like this can catch and handle a single error type.
            except Exception as e:
                logger.debug("Failure expectation suite not found: {}".format(failure_expectation_suite_identifier))

            if failure_expectation_suite:
                return_obj["failure"][failure_validation_result_id] = {}
                failure_validation_result = batch.validate(failure_expectation_suite)
                return_obj["failure"][failure_validation_result_id]["validation_result"] = failure_validation_result
                failure_actions_results = self._run_actions(
                    batch,
                    failure_expectation_suite_identifier,
                    failure_expectation_suite,
                    failure_validation_result,
                    run_id
                )
                return_obj["failure"][failure_validation_result_id]["actions_results"] = failure_actions_results

                if not failure_validation_result["success"] and self.stop_on_first_error:
                    break


            warning_expectation_suite_identifier = ExpectationSuiteIdentifier(
                data_asset_name=data_asset_identifier,
                expectation_suite_name=self.expectation_suite_name_prefix + self.expectation_suite_name_suffixes[1]
            )

            warning_validation_result_id = ValidationResultIdentifier(
                expectation_suite_identifier=warning_expectation_suite_identifier,
                run_id=run_id,
            )

            warning_expectation_suite = None
            try:
                warning_expectation_suite = self.data_context.stores[self.data_context.expectations_store_name].get(
                    warning_expectation_suite_identifier
                )
            except Exception as e:
                logger.debug("Warning expectation suite not found: {}".format(warning_expectation_suite_identifier))

            if warning_expectation_suite:
                return_obj["warning"][warning_validation_result_id] = {}
                warning_validation_result = batch.validate(warning_expectation_suite)
                return_obj["warning"][warning_validation_result_id]["validation_result"] = warning_validation_result
                warning_actions_results = self._run_actions(
                    batch,
                    warning_expectation_suite_identifier,
                    warning_expectation_suite,
                    warning_validation_result,
                    run_id
                )
                return_obj["warning"][warning_validation_result_id]["actions_results"] = warning_actions_results

        return_obj["success"] = all([val["validation_result"]["success"] for val in return_obj["failure"].values()])

        # NOTE: Eugene: 2019-09-24: Update the data doc sites?
        if self.slack_webhook:
            if self.notify_on == "all" or \
                    self.notify_on == "success" and return_obj["success"] or \
                    self.notify_on == "failure" and not return_obj["success"]:
                slack_query = self._build_slack_query(run_return_obj=return_obj)
                send_slack_notification(query=slack_query, slack_webhook=self.slack_webhook)

        return return_obj

<|MERGE_RESOLUTION|>--- conflicted
+++ resolved
@@ -114,16 +114,11 @@
 
         return batch
 
-<<<<<<< HEAD
-    def run(self, assets_to_validate, run_identifier):
+    def run(self, assets_to_validate, run_id):
         result_object = {
             "success": None,
             "details": {}
         }
-=======
-    def run(self, assets_to_validate, run_id):
-        result_object = {}
->>>>>>> 97fa609b
 
         for item in assets_to_validate:
             batch = self._build_batch_from_item(item)
@@ -137,27 +132,13 @@
                 expectation_suite_identifier=expectation_suite_identifier,
                 run_id=run_id,
             )
-<<<<<<< HEAD
             result_object["details"][expectation_suite_identifier] = {}
-            batch_validation_result = batch.validate(run_id=run_identifier)
+            batch_validation_result = batch.validate(run_id=run_id)
             result_object["details"][expectation_suite_identifier]["validation_result"] = batch_validation_result
-            batch_actions_results = self._run_actions(batch, expectation_suite_identifier, batch._expectation_suite, batch_validation_result, run_identifier)
+            batch_actions_results = self._run_actions(batch, expectation_suite_identifier, batch._expectation_suite, batch_validation_result, run_id)
             result_object["details"][expectation_suite_identifier]["actions_results"] = batch_actions_results
 
         result_object["success"] = all([val["validation_result"]["success"] for val in result_object["details"].values()])
-=======
-            result_object[validation_result_id] = {}
-            batch_validation_result = batch.validate(run_id=run_id)
-            result_object[validation_result_id]["validation_result"] = batch_validation_result
-            batch_actions_results = self._run_actions(
-                batch,
-                expectation_suite_identifier,
-                batch._expectation_suite,
-                batch_validation_result,
-                run_id
-            )
-            result_object[validation_result_id]["actions_results"] = batch_actions_results
->>>>>>> 97fa609b
 
         return result_object
 
